--- conflicted
+++ resolved
@@ -30,11 +30,8 @@
 namespace OCA\Social\Model\ActivityPub\Object;
 
 
-<<<<<<< HEAD
 use DateTime;
 use Exception;
-=======
->>>>>>> 88f7a56a
 use JsonSerializable;
 use OCA\Social\AP;
 use OCA\Social\Exceptions\InvalidResourceEntryException;
@@ -49,32 +46,11 @@
 	const TYPE = 'Note';
 
 
-<<<<<<< HEAD
-
-	/** @var string */
-	private $content = '';
-
-	/** @var string */
-	private $attributedTo = '';
-
 	/** @var array */
 	private $attachments = [];
-
-	/** @var string */
-	private $inReplyTo = '';
-
-	/** @var bool */
-	private $sensitive = false;
-
-	/** @var string */
-	private $conversation = '';
-
-	/** @var int */
-	private $publishedTime = 0;
-=======
+  
 	/** @var array */
 	private $hashtags = [];
->>>>>>> 88f7a56a
 
 
 	/**
@@ -90,63 +66,6 @@
 
 
 	/**
-<<<<<<< HEAD
-	 * @return string
-	 */
-	public function getContent(): string {
-		return $this->content;
-	}
-
-	/**
-	 * @param string $content
-	 *
-	 * @return Note
-	 */
-	public function setContent(string $content): Note {
-		$this->content = $content;
-
-		return $this;
-	}
-
-
-	/**
-	 * @return string
-	 */
-	public function getAttributedTo(): string {
-		return $this->attributedTo;
-	}
-
-	/**
-	 * @param string $attributedTo
-	 *
-	 * @return Note
-	 */
-	public function setAttributedTo(string $attributedTo): Note {
-		$this->attributedTo = $attributedTo;
-
-		return $this;
-	}
-
-	/**
-	 * @return string
-	 */
-	public function getInReplyTo(): string {
-		return $this->inReplyTo;
-	}
-
-	/**
-	 * @param string $inReplyTo
-	 *
-	 * @return Note
-	 */
-	public function setInReplyTo(string $inReplyTo): Note {
-		$this->inReplyTo = $inReplyTo;
-
-		return $this;
-	}
-
-
-	/**
 	 * @return array
 	 */
 	public function getAttachments(): array {
@@ -166,29 +85,7 @@
 
 
 	/**
-	 * @return bool
-	 */
-	public function isSensitive(): bool {
-		return $this->sensitive;
-	}
-
-	/**
-	 * @param bool $sensitive
-	 *
-	 * @return Note
-	 */
-	public function setSensitive(bool $sensitive): Note {
-		$this->sensitive = $sensitive;
-
-		return $this;
-	}
-
-
-	/**
-	 * @return string
-=======
 	 * @return array
->>>>>>> 88f7a56a
 	 */
 	public function getHashtags(): array {
 		return $this->hashtags;
@@ -228,14 +125,6 @@
 	 */
 	public function import(array $data) {
 		parent::import($data);
-<<<<<<< HEAD
-
-		$this->setInReplyTo($this->validate(ACore::AS_ID, 'inReplyTo', $data, ''));
-		$this->setAttributedTo($this->validate(ACore::AS_ID, 'attributedTo', $data, ''));
-		$this->setSensitive($this->getBool('sensitive', $data, false));
-		$this->setConversation($this->validate(ACore::AS_ID, 'conversation', $data, ''));
-		$this->setContent($this->get('content', $data, ''));
-		$this->convertPublished();
 
 		$this->importAttachments($this->getArray('attachment', $data, []));
 	}
@@ -278,8 +167,6 @@
 		}
 
 		$this->setAttachments($new);
-=======
->>>>>>> 88f7a56a
 	}
 
 
@@ -289,18 +176,8 @@
 	public function importFromDatabase(array $data) {
 		parent::importFromDatabase($data);
 
-<<<<<<< HEAD
-		$dTime = new DateTime($this->get('published_time', $data, 'yesterday'));
-
-		$this->setContent($this->validate(self::AS_STRING, 'content', $data, ''));;
-
-		$this->setPublishedTime($dTime->getTimestamp());
 		$this->setAttachments($this->getArray('attachments', $data, []));
-		$this->setAttributedTo($this->validate(self::AS_ID, 'attributed_to', $data, ''));
-		$this->setInReplyTo($this->validate(self::AS_ID, 'in_reply_to', $data));
-=======
 		$this->setHashtags($this->getArray('hashtags', $data, []));
->>>>>>> 88f7a56a
 	}
 
 
@@ -308,34 +185,15 @@
 	 * @return array
 	 */
 	public function jsonSerialize(): array {
-<<<<<<< HEAD
-		$this->addEntryInt('publishedTime', $this->getPublishedTime());
-
-		$result = array_merge(
-			parent::jsonSerialize(),
-			[
-				'content'      => $this->getContent(),
-				'attributedTo' => $this->getUrlSocial() . $this->getAttributedTo(),
-				'inReplyTo'    => $this->getInReplyTo(),
-				'sensitive'    => $this->isSensitive(),
-				'conversation' => $this->getConversation()
-			]
-		);
+		$result = parent::jsonSerialize();
 
 		if ($this->isCompleteDetails()) {
+			$result['hashtags'] = $this->getHashtags();
 			$result['attachment'] = $this->getAttachments();
 		}
 
-=======
-		$result = parent::jsonSerialize();
-
-		if ($this->isCompleteDetails()) {
-			$result['hashtags'] = $this->getHashtags();
-		}
-
 		$this->cleanArray($result);
 
->>>>>>> 88f7a56a
 		return $result;
 	}
 
