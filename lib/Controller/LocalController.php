--- conflicted
+++ resolved
@@ -153,12 +153,8 @@
 			$post->setReplyTo($this->get('replyTo', $data, ''));
 			$post->setTo($this->getArray('to', $data, []));
 			$post->addTo($this->get('to', $data, ''));
-<<<<<<< HEAD
 			$post->setType($this->get('type', $data, Stream::TYPE_PUBLIC));
-=======
-			$post->setType($this->get('type', $data, Note::TYPE_PUBLIC));
 			$post->setHashtags($this->getArray('hashtags', $data, []));
->>>>>>> aeacebd7
 
 			/** @var ACore $activity */
 			$token = $this->postService->createPost($post, $activity);
@@ -221,11 +217,7 @@
 	}
 
 
-<<<<<<< HEAD
-	/** 
-=======
-	/**
->>>>>>> aeacebd7
+	/**
 	 * @NoAdminRequired
 	 *
 	 * @param int $since
