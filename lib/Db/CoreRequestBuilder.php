<?php
declare(strict_types=1);


/**
 * Nextcloud - Social Support
 *
 * This file is licensed under the Affero General Public License version 3 or
 * later. See the COPYING file.
 *
 * @author Maxence Lange <maxence@artificial-owl.com>
 * @copyright 2018, Maxence Lange <maxence@artificial-owl.com>
 * @license GNU AGPL version 3 or any later version
 *
 * This program is free software: you can redistribute it and/or modify
 * it under the terms of the GNU Affero General Public License as
 * published by the Free Software Foundation, either version 3 of the
 * License, or (at your option) any later version.
 *
 * This program is distributed in the hope that it will be useful,
 * but WITHOUT ANY WARRANTY; without even the implied warranty of
 * MERCHANTABILITY or FITNESS FOR A PARTICULAR PURPOSE.  See the
 * GNU Affero General Public License for more details.
 *
 * You should have received a copy of the GNU Affero General Public License
 * along with this program.  If not, see <http://www.gnu.org/licenses/>.
 *
 */


namespace OCA\Social\Db;


use DateInterval;
use DateTime;
use Doctrine\DBAL\Query\QueryBuilder;
use Exception;
use OCA\Social\Exceptions\InvalidResourceException;
use OCA\Social\Model\ActivityPub\Document;
use OCA\Social\Model\ActivityPub\Follow;
use OCA\Social\Model\ActivityPub\Image;
use OCA\Social\Model\ActivityPub\Person;
use OCA\Social\Service\ConfigService;
use OCA\Social\Service\MiscService;
use OCP\DB\QueryBuilder\IQueryBuilder;
use OCP\IDBConnection;


/**
 * Class CoreRequestBuilder
 *
 * @package OCA\Social\Db
 */
class CoreRequestBuilder {


	const TABLE_REQUEST_QUEUE = 'social_request_queue';

	const TABLE_SERVER_ACTORS = 'social_server_actors';
	const TABLE_SERVER_NOTES = 'social_server_notes';
	const TABLE_SERVER_FOLLOWS = 'social_server_follows';

	const TABLE_CACHE_ACTORS = 'social_cache_actors';
	const TABLE_CACHE_DOCUMENTS = 'social_cache_documents';


	/** @var IDBConnection */
	protected $dbConnection;

	/** @var ConfigService */
	protected $configService;

	/** @var MiscService */
	protected $miscService;


	/** @var string */
	protected $defaultSelectAlias;

	/** @var string */
	private $viewerId = '';


	/**
	 * CoreRequestBuilder constructor.
	 *
	 * @param IDBConnection $connection
	 * @param ConfigService $configService
	 * @param MiscService $miscService
	 */
	public function __construct(
		IDBConnection $connection, ConfigService $configService, MiscService $miscService
	) {
		$this->dbConnection = $connection;
		$this->configService = $configService;
		$this->miscService = $miscService;
	}


	/**
	 * @return string
	 */
	public function getViewerId(): string {
		return $this->viewerId;
	}

	/**
	 * @param string $viewerId
	 */
	public function setViewerId(string $viewerId) {
		$this->viewerId = $viewerId;
	}


	/**
	 * Limit the request to the Id
	 *
	 * @param IQueryBuilder $qb
	 * @param int $id
	 */
	protected function limitToId(IQueryBuilder &$qb, int $id) {
		$this->limitToDBFieldInt($qb, 'id', $id);
	}


	/**
	 * Limit the request to the Id (string)
	 *
	 * @param IQueryBuilder $qb
	 * @param string $id
	 */
	protected function limitToIdString(IQueryBuilder &$qb, string $id) {
		$this->limitToDBField($qb, 'id', $id, false);
	}


	/**
	 * Limit the request to the UserId
	 *
	 * @param IQueryBuilder $qb
	 * @param string $userId
	 */
	protected function limitToUserId(IQueryBuilder &$qb, string $userId) {
		$this->limitToDBField($qb, 'user_id', $userId, false);
	}


	/**
	 * Limit the request to the Preferred Username
	 *
	 * @param IQueryBuilder $qb
	 * @param string $username
	 */
	protected function limitToPreferredUsername(IQueryBuilder &$qb, string $username) {
		$this->limitToDBField($qb, 'preferred_username', $username, false);
	}

	/**
	 * search using username
	 *
	 * @param IQueryBuilder $qb
	 * @param string $username
	 */
	protected function searchInPreferredUsername(IQueryBuilder &$qb, string $username) {
		$dbConn = $this->dbConnection;
		$this->searchInDBField(
			$qb, 'preferred_username', $dbConn->escapeLikeParameter($username) . '%'
		);
	}


	/**
	 * Limit the request to the ActorId
	 *
	 * @param IQueryBuilder $qb
	 */
	protected function limitToPublic(IQueryBuilder &$qb) {
		$this->limitToDBFieldInt($qb, 'public', 1);
	}


	/**
	 * Limit the request to the token
	 *
	 * @param IQueryBuilder $qb
	 * @param string $token
	 */
	protected function limitToToken(IQueryBuilder &$qb, string $token) {
		$this->limitToDBField($qb, 'token', $token);
	}


	/**
	 * Limit the request to the ActorId
	 *
	 * @param IQueryBuilder $qb
	 * @param string $actorId
	 * @param string $alias
	 */
	protected function limitToActorId(IQueryBuilder &$qb, string $actorId, string $alias = '') {
		$this->limitToDBField($qb, 'actor_id', $actorId, false, $alias);
	}


	/**
	 * Limit the request to the FollowId
	 *
	 * @param IQueryBuilder $qb
	 * @param string $followId
	 */
	protected function limitToFollowId(IQueryBuilder &$qb, string $followId) {
		$this->limitToDBField($qb, 'follow_id', $followId, false);
	}


	/**
	 * Limit the request to the FollowId
	 *
	 * @param IQueryBuilder $qb
	 * @param bool $accepted
	 */
	protected function limitToAccepted(IQueryBuilder &$qb, bool $accepted) {
		$this->limitToDBField($qb, 'accepted', ($accepted) ? '1' : '0');

	}


	/**
	 * Limit the request to the ServiceId
	 *
	 * @param IQueryBuilder $qb
	 * @param string $objectId
	 */
	protected function limitToObjectId(IQueryBuilder &$qb, string $objectId) {
		$this->limitToDBField($qb, 'object_id', $objectId, false);
	}


	/**
	 * Limit the request to the account
	 *
	 * @param IQueryBuilder $qb
	 * @param string $account
	 */
	protected function limitToAccount(IQueryBuilder &$qb, string $account) {
		$this->limitToDBField($qb, 'account', $account, false);
	}


	/**
	 * Limit the request to the account
	 *
	 * @param IQueryBuilder $qb
	 * @param string $account
	 */
	protected function searchInAccount(IQueryBuilder &$qb, string $account) {
		$dbConn = $this->dbConnection;
		$this->searchInDBField($qb, 'account', $dbConn->escapeLikeParameter($account) . '%');
	}


	/**
	 * Limit the request to the creation
	 *
	 * @param IQueryBuilder $qb
	 * @param int $delay
	 *
	 * @throws Exception
	 */
	protected function limitToCreation(IQueryBuilder &$qb, int $delay = 0) {
		$date = new DateTime('now');
		$date->sub(new DateInterval('PT' . $delay . 'M'));

		$this->limitToDBFieldDateTime($qb, 'creation', $date, true);
	}


	/**
	 * Limit the request to the creation
	 *
	 * @param IQueryBuilder $qb
	 * @param int $delay
	 *
	 * @throws Exception
	 */
	protected function limitToCaching(IQueryBuilder &$qb, int $delay = 0) {
		$date = new DateTime('now');
		$date->sub(new DateInterval('PT' . $delay . 'M'));

		$this->limitToDBFieldDateTime($qb, 'caching', $date, true);
	}


	/**
	 * Limit the request to the url
	 *
	 * @param IQueryBuilder $qb
	 * @param string $url
	 */
	protected function limitToUrl(IQueryBuilder &$qb, string $url) {
		$this->limitToDBField($qb, 'url', $url);
	}


	/**
	 * Limit the request to the url
	 *
	 * @param IQueryBuilder $qb
	 * @param string $actorId
	 */
	protected function limitToAttributedTo(IQueryBuilder &$qb, string $actorId) {
		$this->limitToDBField($qb, 'attributed_to', $actorId, false);
	}


	/**
	 * Limit the request to the status
	 *
	 * @param IQueryBuilder $qb
	 * @param int $status
	 */
	protected function limitToStatus(IQueryBuilder &$qb, int $status) {
		$this->limitToDBFieldInt($qb, 'status', $status);
	}


	/**
	 * Limit the request to the instance
	 *
	 * @param IQueryBuilder $qb
	 * @param string $address
	 */
	protected function limitToAddress(IQueryBuilder &$qb, string $address) {
		$this->limitToDBField($qb, 'address', $address);
	}


	/**
	 * Limit the request to the instance
	 *
	 * @param IQueryBuilder $qb
	 * @param bool $local
	 */
	protected function limitToLocal(IQueryBuilder &$qb, bool $local) {
		$this->limitToDBField($qb, 'local', ($local) ? '1' : '0');
	}


	/**
	 * @param IQueryBuilder $qb
	 * @param string $recipient
	 * @param bool $asAuthor
	 */
	protected function limitToRecipient(
		IQueryBuilder &$qb, string $recipient, bool $asAuthor = false
	) {
		$expr = $qb->expr();
		$orX = $expr->orX();
		$dbConn = $this->dbConnection;

		if ($asAuthor === true) {
			$func = $qb->func();
			$orX->add(
				$expr->eq(
					$func->lower('attributed_to'),
					$func->lower($qb->createNamedParameter($recipient))
				)
			);
		}

		$orX->add($expr->eq('to', $qb->createNamedParameter($recipient)));
		$orX->add(
			$expr->like(
				'to_array',
				$qb->createNamedParameter('%"' . $dbConn->escapeLikeParameter($recipient) . '"%')
			)
		);
		$orX->add(
			$expr->like(
				'cc',
				$qb->createNamedParameter('%"' . $dbConn->escapeLikeParameter($recipient) . '"%')
			)
		);
		$orX->add(
			$expr->like(
				'bcc',
				$qb->createNamedParameter('%"' . $dbConn->escapeLikeParameter($recipient) . '"%')
			)
		);

		$qb->andWhere($orX);
	}


	/**
	 * @param IQueryBuilder $qb
	 * @param int $since
	 * @param int $limit
	 */
	protected function limitPaginate(IQueryBuilder &$qb, int $since = 0, int $limit = 5) {
		if ($since > 0) {
			$dTime = new \DateTime();
			$dTime->setTimestamp($since);
			$this->limitToDBFieldDateTime($qb, 'published_time', $dTime);
		}

		$qb->setMaxResults($limit);
		$qb->orderBy('creation', 'desc');
	}


	/**
	 * @param IQueryBuilder $qb
	 * @param string $field
	 * @param string $value
	 * @param bool $cs - case sensitive
	 * @param string $alias
	 */
	protected function limitToDBField(
		IQueryBuilder &$qb, string $field, string $value, bool $cs = true, string $alias = ''
	) {
		$expr = $this->exprLimitToDBField($qb, $field, $value, $cs, $alias);
		$qb->andWhere($expr);
	}


	/**
	 * @param IQueryBuilder $qb
	 * @param string $field
	 * @param string $value
	 * @param bool $cs
	 * @param string $alias
	 *
	 * @return string
	 */
	protected function exprLimitToDBField(
		IQueryBuilder &$qb, string $field, string $value, bool $cs = true, string $alias = ''
	): string {
		$expr = $qb->expr();

		$pf = '';
		if ($qb->getType() === QueryBuilder::SELECT) {
			$pf = (($alias === '') ? $this->defaultSelectAlias : $alias) . '.';
		}
		$field = $pf . $field;

		if ($cs) {
			return $expr->eq($field, $qb->createNamedParameter($value));
		} else {
			$func = $qb->func();

			return $expr->eq($func->lower($field), $func->lower($qb->createNamedParameter($value)));
		}
	}


	/**
	 * @param IQueryBuilder $qb
	 * @param string $field
	 * @param int $value
	 */
	protected function limitToDBFieldInt(IQueryBuilder &$qb, string $field, int $value) {
		$expr = $qb->expr();
		$pf = ($qb->getType() === QueryBuilder::SELECT) ? $this->defaultSelectAlias . '.' : '';
		$field = $pf . $field;

		$qb->andWhere($expr->eq($field, $qb->createNamedParameter($value)));
	}


	/**
	 * @param IQueryBuilder $qb
	 * @param string $field
	 */
	protected function limitToDBFieldEmpty(IQueryBuilder &$qb, string $field) {
		$expr = $qb->expr();
		$pf = ($qb->getType() === QueryBuilder::SELECT) ? $this->defaultSelectAlias . '.' : '';
		$field = $pf . $field;

		$qb->andWhere($expr->eq($field, $qb->createNamedParameter('')));
	}


	/**
	 * @param IQueryBuilder $qb
	 * @param string $field
	 * @param DateTime $date
	 * @param bool $orNull
	 */
	protected function limitToDBFieldDateTime(
		IQueryBuilder &$qb, string $field, DateTime $date, bool $orNull = false
	) {
		$expr = $qb->expr();
		$pf = ($qb->getType() === QueryBuilder::SELECT) ? $this->defaultSelectAlias . '.' : '';
		$field = $pf . $field;

		$orX = $expr->orX();
		$orX->add($expr->lte($field, $qb->createNamedParameter($date, IQueryBuilder::PARAM_DATE)));
		if ($orNull === true) {
			$orX->add($expr->isNull($field));
		}
		$qb->andWhere($orX);
	}


	/**
	 * @param IQueryBuilder $qb
	 * @param string $field
	 * @param array $values
	 */
	protected function limitToDBFieldArray(IQueryBuilder &$qb, string $field, array $values) {
		$expr = $qb->expr();
		$pf = ($qb->getType() === QueryBuilder::SELECT) ? $this->defaultSelectAlias . '.' : '';
		$field = $pf . $field;

		if (!is_array($values)) {
			$values = [$values];
		}

		$orX = $expr->orX();
		foreach ($values as $value) {
			$orX->add($expr->eq($field, $qb->createNamedParameter($value)));
		}

		$qb->andWhere($orX);
	}


	/**
	 * @param IQueryBuilder $qb
	 * @param string $field
	 * @param string $value
	 */
	protected function searchInDBField(IQueryBuilder &$qb, string $field, string $value) {
		$expr = $qb->expr();

		$pf = ($qb->getType() === QueryBuilder::SELECT) ? $this->defaultSelectAlias . '.' : '';
		$field = $pf . $field;

		$qb->andWhere($expr->iLike($field, $qb->createNamedParameter($value)));
	}


	/**
	 * @param IQueryBuilder $qb
	 * @param string $fieldActorId
	 */
	protected function leftJoinCacheActors(IQueryBuilder &$qb, string $fieldActorId) {
		if ($qb->getType() !== QueryBuilder::SELECT) {
			return;
		}

		$expr = $qb->expr();
		$func = $qb->func();

		$pf = $this->defaultSelectAlias;

		$qb->selectAlias('ca.id', 'cacheactor_id')
		   ->selectAlias('ca.type', 'cacheactor_type')
		   ->selectAlias('ca.account', 'cacheactor_account')
		   ->selectAlias('ca.following', 'cacheactor_following')
		   ->selectAlias('ca.followers', 'cacheactor_followers')
		   ->selectAlias('ca.inbox', 'cacheactor_inbox')
		   ->selectAlias('ca.shared_inbox', 'cacheactor_shared_inbox')
		   ->selectAlias('ca.outbox', 'cacheactor_outbox')
		   ->selectAlias('ca.featured', 'cacheactor_featured')
		   ->selectAlias('ca.url', 'cacheactor_url')
		   ->selectAlias('ca.preferred_username', 'cacheactor_preferred_username')
		   ->selectAlias('ca.name', 'cacheactor_name')
		   ->selectAlias('ca.summary', 'cacheactor_summary')
		   ->selectAlias('ca.public_key', 'cacheactor_public_key')
		   ->selectAlias('ca.source', 'cacheactor_source')
		   ->selectAlias('ca.creation', 'cacheactor_creation')
		   ->selectAlias('ca.local', 'cacheactor_local')
		   ->leftJoin(
			   $this->defaultSelectAlias, CoreRequestBuilder::TABLE_CACHE_ACTORS, 'ca',
			   $expr->eq($func->lower($pf . '.' . $fieldActorId), $func->lower('ca.id'))
		   );
	}


	/**
	 * @param array $data
	 *
	 * @return Person
	 * @throws InvalidResourceException
	 */
	protected function parseCacheActorsLeftJoin(array $data): Person {
		$new = [];

		foreach ($data as $k => $v) {
			if (substr($k, 0, 11) === 'cacheactor_') {
				$new[substr($k, 11)] = $v;
			}
		}

		$actor = new Person();
		$actor->importFromDatabase($new);

		if ($actor->getType() !== Person::TYPE) {
			throw new InvalidResourceException();
		}

		return $actor;
	}


	/**
	 * @param IQueryBuilder $qb
	 * @param string $fieldDocumentId
	 */
	protected function leftJoinCacheDocuments(IQueryBuilder &$qb, string $fieldDocumentId) {
		if ($qb->getType() !== QueryBuilder::SELECT) {
			return;
		}

		$expr = $qb->expr();
		$func = $qb->func();
		$pf = $this->defaultSelectAlias;

		$qb->selectAlias('cd.id', 'cachedocument_id')
		   ->selectAlias('cd.type', 'cachedocument_type')
		   ->selectAlias('cd.mime_type', 'cachedocument_mime_type')
		   ->selectAlias('cd.media_type', 'cachedocument_media_type')
		   ->selectAlias('cd.url', 'cachedocument_url')
		   ->selectAlias('cd.local_copy', 'cachedocument_local_copy')
		   ->selectAlias('cd.caching', 'cachedocument_caching')
		   ->selectAlias('cd.public', 'cachedocument_public')
		   ->selectAlias('cd.error', 'cachedocument_error')
		   ->selectAlias('ca.creation', 'cachedocument_creation')
		   ->leftJoin(
			   $this->defaultSelectAlias, CoreRequestBuilder::TABLE_CACHE_DOCUMENTS, 'cd',
			   $expr->eq($func->lower($pf . '.' . $fieldDocumentId), $func->lower('cd.id'))
		   );
	}


	/**
	 * @param array $data
	 *
	 * @return Document
	 * @throws InvalidResourceException
	 */
	protected function parseCacheDocumentsLeftJoin(array $data): Document {
		$new = [];

		foreach ($data as $k => $v) {
			if (substr($k, 0, 14) === 'cachedocument_') {
				$new[substr($k, 14)] = $v;
			}
		}
		$document = new Document();

		$document->importFromDatabase($new);

		if ($document->getType() !== Image::TYPE) {
			throw new InvalidResourceException();
		}

		return $document;
	}


	/**
	 * @param IQueryBuilder $qb
	 * @param string $fieldActorId
	 * @param bool $asFollower
	 * @param string $prefix
	 * @param string $pf
	 */
	protected function leftJoinFollowAsViewer(
		IQueryBuilder &$qb, string $fieldActorId, bool $asFollower = true,
		string $prefix = 'follow', string $pf = ''
	) {
		if ($qb->getType() !== QueryBuilder::SELECT) {
			return;
		}

		$viewerId = $this->getViewerId();
		if ($viewerId === '') {
			return;
		}

		$expr = $qb->expr();
<<<<<<< HEAD
		$func = $qb->func();
		$pf = $this->defaultSelectAlias;
=======
		if ($pf === '') {
			$pf = $this->defaultSelectAlias;
		}
>>>>>>> c2282a0a

		$andX = $expr->andX();
		if ($asFollower === true) {
			$andX->add(
				$expr->eq(
					$func->lower($pf . '.' . $fieldActorId), $func->lower($prefix . '_f.object_id')
				)
			);
			$andX->add(
				$expr->eq(
					$func->lower($prefix . '_f.actor_id'),
					$func->lower($qb->createNamedParameter($viewerId))
				)
			);
		} else {
			$andX->add(
				$expr->eq(
					$func->lower($pf . '.' . $fieldActorId), $func->lower($prefix . '_f.actor_id')
				)
			);
			$andX->add(
				$expr->eq(
					$func->lower($prefix . '_f.object_id'),
					$func->lower($qb->createNamedParameter($viewerId))
				)
			);
		}

		$qb->selectAlias($prefix . '_f.id', $prefix . '_id')
		   ->selectAlias($prefix . '_f.type', $prefix . '_type')
		   ->selectAlias($prefix . '_f.actor_id', $prefix . '_actor_id')
		   ->selectAlias($prefix . '_f.object_id', $prefix . '_object_id')
		   ->selectAlias($prefix . '_f.follow_id', $prefix . '_follow_id')
		   ->selectAlias($prefix . '_f.creation', $prefix . '_creation')
		   ->leftJoin(
			   $this->defaultSelectAlias, CoreRequestBuilder::TABLE_SERVER_FOLLOWS, $prefix . '_f',
			   $andX
		   );
	}


	/**
	 * @param array $data
	 * @param string $prefix
	 *
	 * @return Follow
	 * @throws InvalidResourceException
	 */
	protected function parseFollowLeftJoin(array $data, string $prefix): Follow {
		$new = [];

		$length = strlen($prefix) + 1;
		foreach ($data as $k => $v) {
			if (substr($k, 0, $length) === $prefix . '_') {
				$new[substr($k, $length)] = $v;
			}
		}

		$follow = new Follow();
		$follow->importFromDatabase($new);

		if ($follow->getType() !== Follow::TYPE) {
			throw new InvalidResourceException();
		}

		return $follow;
	}


	/**
	 * @param IQueryBuilder $qb
	 * @param string $fieldActorId
	 * @param string $pf
	 */
	protected function leftJoinDetails(
		IQueryBuilder $qb, string $fieldActorId = 'id', string $pf = ''
	) {
		$this->leftJoinFollowAsViewer($qb, $fieldActorId, true, 'as_follower', $pf);
		$this->leftJoinFollowAsViewer($qb, $fieldActorId, false, 'as_followed', $pf);
	}


	/**
	 * @param Person $actor
	 * @param array $data
	 */
	protected function assignDetails(Person $actor, array $data) {
		if ($this->getViewerId() !== '') {

			try {
				$this->parseFollowLeftJoin($data, 'as_follower');
				$actor->addDetailBool('following', true);
			} catch (InvalidResourceException $e) {
				$actor->addDetailBool('following', false);
			}

			try {
				$this->parseFollowLeftJoin($data, 'as_followed');
				$actor->addDetailBool('followed', true);
			} catch (InvalidResourceException $e) {
				$actor->addDetailBool('followed', false);
			}

			$actor->setCompleteDetails(true);
		}
	}
}


<|MERGE_RESOLUTION|>--- conflicted
+++ resolved
@@ -682,14 +682,10 @@
 		}
 
 		$expr = $qb->expr();
-<<<<<<< HEAD
 		$func = $qb->func();
-		$pf = $this->defaultSelectAlias;
-=======
 		if ($pf === '') {
 			$pf = $this->defaultSelectAlias;
 		}
->>>>>>> c2282a0a
 
 		$andX = $expr->andX();
 		if ($asFollower === true) {
