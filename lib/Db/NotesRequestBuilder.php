--- conflicted
+++ resolved
@@ -81,21 +81,13 @@
 		$qb = $this->dbConnection->getQueryBuilder();
 
 		/** @noinspection PhpMethodParametersCountMismatchInspection */
-<<<<<<< HEAD
-		$qb->select(
-			'sn.id', 'sn.type', 'sn.to', 'sn.to_array', 'sn.cc', 'sn.bcc', 'sn.content',
-			'sn.summary', 'sn.attachments', 'sn.published', 'sn.published_time', 'sn.attributed_to',
-			'sn.in_reply_to', 'sn.source', 'sn.local', 'sn.instances', 'sn.creation'
-		)
-=======
 		$qb->selectDistinct('sn.id')
 		   ->addSelect(
 			   'sn.type', 'sn.to', 'sn.to_array', 'sn.cc', 'sn.bcc', 'sn.content',
-			   'sn.summary', 'sn.published', 'sn.published_time', 'sn.cache', 'sn.object_id',
+			   'sn.summary', 'sn.attachments', 'sn.published', 'sn.published_time', 'sn.cache', 'sn.object_id',
 			   'sn.attributed_to', 'sn.in_reply_to', 'sn.source', 'sn.local', 'sn.instances',
 			   'sn.creation'
 		   )
->>>>>>> 88f7a56a
 		   ->from(self::TABLE_SERVER_NOTES, 'sn');
 
 		$this->defaultSelectAlias = 'sn';
