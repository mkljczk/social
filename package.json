{
	"name": "social",
	"description": "🎉 Nextcloud becomes part of the federated social networks!",
	"version": "0.0.1",
	"authors": [
		{
			"name": "John Molakvoæ",
			"email": "skjnldsv@protonmail.com",
			"role": "Developer"
		},
		{
			"name": "Jan-Christoph Borchardt",
			"email": "hey@jancborchardt.net",
			"homepage": "https://jancborchardt.net",
			"role": "Designer"
		}
	],
	"license": "agpl",
	"private": true,
	"scripts": {
		"dev": "NODE_ENV=development webpack --config webpack.dev.js",
		"watch": "NODE_ENV=development webpack --progress --watch --config webpack.dev.js",
		"build": "NODE_ENV=production webpack --progress --config webpack.prod.js",
		"lint": "eslint --ext .js,.vue src",
		"lint:fix": "eslint --ext .js,.vue src --fix",
		"test": "jest",
		"test:coverage": "jest --coverage",
		"cypress": "cypress run",
		"cypress:gui": "cypress open"
	},
	"dependencies": {
		"@babel/runtime": "^7.13.10",
		"@nextcloud/auth": "^1.3.0",
		"@nextcloud/axios": "^1.6.0",
		"@nextcloud/initial-state": "^1.2.0",
		"@nextcloud/logger": "^1.1.2",
		"@nextcloud/moment": "^1.1.1",
		"@nextcloud/router": "^1.2.0",
<<<<<<< HEAD
		"@nextcloud/vue": "^3.5.4",
=======
		"@nextcloud/vue": "^3.7.2",
>>>>>>> 5b291570
		"he": "^1.2.0",
		"linkifyjs": "^2.1.8",
		"tributejs": "^3.7.3",
		"twemoji": "12.0.1",
		"uuid": "^8.3.2",
		"v-tooltip": "^3.0.0-alpha.21",
		"vue": "^2.6.12",
		"vue-click-outside": "^1.0.7",
		"vue-contenteditable-directive": "^1.2.0",
		"vue-emoji-picker": "^1.0.1",
		"vue-infinite-loading": "^2.4.4",
		"vue-masonry-css": "^1.0.3",
		"vue-router": "^3.5.1",
		"vue-tribute": "^1.0.6",
		"vue-twemoji": "^1.0.1",
		"vuetrend": "^0.3.4",
		"vuex": "^3.6.2",
		"vuex-router-sync": "^5.0.0"
	},
	"browserslist": [
		"last 2 versions",
		"not ie <= 11"
	],
	"engines": {
		"node": ">=10.0.0"
	},
	"devDependencies": {
		"@babel/core": "^7.13.10",
		"@babel/plugin-syntax-dynamic-import": "^7.8.3",
		"@babel/preset-env": "^7.13.10",
		"@nextcloud/browserslist-config": "^2.0.0",
		"@nextcloud/eslint-config": "^2.1.0",
		"@nextcloud/eslint-plugin": "^1.5.0",
		"@vue/test-utils": "^1.1.3",
		"acorn": "^8.1.0",
		"babel-eslint": "^10.0.3",
		"babel-jest": "^26.6.3",
		"babel-loader": "^8.2.2",
		"css-loader": "^5.1.3",
		"cypress": "^5.4.0",
		"cypress-image-snapshot": "^4.0.1",
		"cypress-testing-library": "^4.0.0",
		"eslint": "^6.8.0",
		"eslint-config-standard": "^12.0.0",
		"eslint-friendly-formatter": "^4.0.1",
		"eslint-loader": "^3.0.2",
		"eslint-plugin-import": "^2.22.1",
		"eslint-plugin-node": "^11.1.0",
		"eslint-plugin-promise": "^4.3.1",
		"eslint-plugin-standard": "^4.1.0",
		"eslint-plugin-vue": "^6.2.2",
		"file-loader": "^6.2.0",
		"jest": "^26.6.3",
		"jest-serializer-vue": "^2.0.2",
		"node-sass": "^5.0.0",
		"prettier-eslint": "^11.0.0",
		"raw-loader": "^4.0.2",
		"sass-loader": "^10.1.1",
		"style-loader": "^2.0.0",
		"stylelint": "^8.4.0",
		"stylelint-config-recommended-scss": "^3.3.0",
		"stylelint-webpack-plugin": "^0.10.5",
		"vue-jest": "^3.0.7",
		"vue-loader": "^15.9.6",
		"vue-template-compiler": "^2.6.12",
		"webpack": "^4.46.0",
		"webpack-cli": "^4.5.0",
		"webpack-merge": "^5.7.3"
	},
	"jest": {
		"moduleFileExtensions": [
			"js",
			"vue"
		],
		"moduleNameMapper": {
			"^@/(.*)$": "<rootDir>/src/$1"
		},
		"transform": {
			"^.+\\.js$": "<rootDir>/node_modules/babel-jest",
			".*\\.(vue)$": "<rootDir>/node_modules/vue-jest"
		},
		"snapshotSerializers": [
			"<rootDir>/node_modules/jest-serializer-vue"
		]
	}
}<|MERGE_RESOLUTION|>--- conflicted
+++ resolved
@@ -36,11 +36,7 @@
 		"@nextcloud/logger": "^1.1.2",
 		"@nextcloud/moment": "^1.1.1",
 		"@nextcloud/router": "^1.2.0",
-<<<<<<< HEAD
-		"@nextcloud/vue": "^3.5.4",
-=======
 		"@nextcloud/vue": "^3.7.2",
->>>>>>> 5b291570
 		"he": "^1.2.0",
 		"linkifyjs": "^2.1.8",
 		"tributejs": "^3.7.3",
