--- conflicted
+++ resolved
@@ -102,15 +102,9 @@
 		"vue-jest": "^3.0.7",
 		"vue-loader": "^15.9.6",
 		"vue-template-compiler": "^2.6.12",
-<<<<<<< HEAD
-		"webpack": "^4.44.2",
-		"webpack-cli": "^4.2.0",
-		"webpack-merge": "^5.7.3"
-=======
 		"webpack": "^4.46.0",
 		"webpack-cli": "^4.5.0",
-		"webpack-merge": "^5.4.0"
->>>>>>> c75a8c29
+		"webpack-merge": "^5.7.3"
 	},
 	"jest": {
 		"moduleFileExtensions": [
