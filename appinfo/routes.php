<?php
declare(strict_types=1);


/**
 * Nextcloud - Social Support
 *
 * This file is licensed under the Affero General Public License version 3 or
 * later. See the COPYING file.
 *
 * @author Maxence Lange <maxence@artificial-owl.com>
 * @copyright 2018, Maxence Lange <maxence@artificial-owl.com>
 * @license GNU AGPL version 3 or any later version
 *
 * This program is free software: you can redistribute it and/or modify
 * it under the terms of the GNU Affero General Public License as
 * published by the Free Software Foundation, either version 3 of the
 * License, or (at your option) any later version.
 *
 * This program is distributed in the hope that it will be useful,
 * but WITHOUT ANY WARRANTY; without even the implied warranty of
 * MERCHANTABILITY or FITNESS FOR A PARTICULAR PURPOSE.  See the
 * GNU Affero General Public License for more details.
 *
 * You should have received a copy of the GNU Affero General Public License
 * along with this program.  If not, see <http://www.gnu.org/licenses/>.
 *
 */


namespace OCA\Social\AppInfo;


use OCA\Social\Service\CurlService;


return [
	'routes' => [
		['name' => 'Navigation#navigate', 'url' => '/', 'verb' => 'GET'],
		['name' => 'Navigation#test', 'url' => '/test', 'verb' => 'GET'],
		[
			'name'         => 'Navigation#timeline', 'url' => '/timeline/{path}', 'verb' => 'GET',
			'requirements' => ['path' => '.+'],
			'defaults' => ['path' => '']
		],
		['name' => 'Navigation#documentGet', 'url' => '/document/get', 'verb' => 'GET'],
		['name' => 'Navigation#documentGetPublic', 'url' => '/document/public', 'verb' => 'GET'],

		['name' => 'ActivityPub#actor', 'url' => '/users/{username}', 'verb' => 'GET'],
		['name' => 'ActivityPub#actorAlias', 'url' => '/@{username}/', 'verb' => 'GET'],
		['name' => 'ActivityPub#inbox', 'url' => '/@{username}/inbox', 'verb' => 'POST'],
		['name' => 'ActivityPub#sharedInbox', 'url' => '/inbox', 'verb' => 'POST'],
		['name' => 'ActivityPub#outbox', 'url' => '/@{username}/outbox', 'verb' => 'POST'],
		['name' => 'ActivityPub#followers', 'url' => '/@{username}/followers', 'verb' => 'GET'],
		['name' => 'ActivityPub#following', 'url' => '/@{username}/following', 'verb' => 'GET'],

		['name' => 'OStatus#subscribe', 'url' => '/ostatus/follow/{uri}', 'verb' => 'GET'],
		['name' => 'OStatus#followRemote', 'url' => '/api/v1/ostatus/followRemote/{local}', 'verb' => 'GET'],
		['name' => 'OStatus#getLink', 'url' => '/api/v1/ostatus/link/{local}/{account}', 'verb' => 'GET'],

		['name' => 'SocialPub#displayPost', 'url' => '/@{username}/{postId}', 'verb' => 'GET'],

		['name' => 'Local#streamHome', 'url' => '/api/v1/stream/home', 'verb' => 'GET'],
		['name' => 'Local#streamNotifications', 'url' => '/api/v1/stream/notifications', 'verb' => 'GET'],
		['name' => 'Local#streamTimeline', 'url' => '/api/v1/stream/timeline', 'verb' => 'GET'],
		['name' => 'Local#streamTag', 'url' => '/api/v1/stream/tag/{hashtag}/', 'verb' => 'GET'],
		['name' => 'Local#streamFederated', 'url' => '/api/v1/stream/federated', 'verb' => 'GET'],
		['name' => 'Local#streamDirect', 'url' => '/api/v1/stream/direct', 'verb' => 'GET'],
		['name' => 'Local#streamAccount', 'url' => '/api/v1/account/{username}/stream', 'verb' => 'GET'],

		['name' => 'Local#postCreate', 'url' => '/api/v1/post', 'verb' => 'POST'],
		['name' => 'Local#postDelete', 'url' => '/api/v1/post', 'verb' => 'DELETE'],

		['name' => 'Local#postBoost', 'url' => '/api/v1/post/boost', 'verb' => 'POST'],

		['name' => 'Local#actionFollow', 'url' => '/api/v1/current/follow', 'verb' => 'PUT'],
		['name' => 'Local#actionUnfollow', 'url' => '/api/v1/current/follow', 'verb' => 'DELETE'],

		['name' => 'Local#currentInfo', 'url' => '/api/v1/current/info', 'verb' => 'GET'],
		['name' => 'Local#currentFollowers', 'url' => '/api/v1/current/followers', 'verb' => 'GET'],
		['name' => 'Local#currentFollowing', 'url' => '/api/v1/current/following', 'verb' => 'GET'],

		['name' => 'Local#accountInfo', 'url' => '/api/v1/account/{username}/info', 'verb' => 'GET'],
		['name' => 'Local#accountFollowers', 'url' => '/api/v1/account/{username}/followers', 'verb' => 'GET'],
		['name' => 'Local#accountFollowing', 'url' => '/api/v1/account/{username}/following', 'verb' => 'GET'],

		['name' => 'Local#globalAccountInfo', 'url' => '/api/v1/global/account/info', 'verb' => 'GET'],
		['name' => 'Local#globalActorInfo', 'url' => '/api/v1/global/actor/info', 'verb' => 'GET'],
		['name' => 'Local#globalActorAvatar', 'url' => '/api/v1/global/actor/avatar', 'verb' => 'GET'],
		['name' => 'Local#globalAccountsSearch', 'url' => '/api/v1/global/accounts/search', 'verb' => 'GET'],

<<<<<<< HEAD
//		['name' => 'Local#documentsCache', 'url' => '/api/v1/documents/cache', 'verb' => 'POST'],
=======
		['name' => 'Local#search', 'url' => '/api/v1/search', 'verb' => 'GET'],
>>>>>>> 88f7a56a

		['name' => 'Local#documentsCache', 'url' => '/api/v1/documents/cache', 'verb' => 'POST'],

		['name' => 'Queue#asyncForRequest', 'url' => CurlService::ASYNC_REQUEST_TOKEN, 'verb' => 'POST'],

		['name' => 'Config#setCloudAddress', 'url' => '/api/v1/config/cloudAddress', 'verb' => 'POST']
	]
];<|MERGE_RESOLUTION|>--- conflicted
+++ resolved
@@ -89,13 +89,9 @@
 		['name' => 'Local#globalActorAvatar', 'url' => '/api/v1/global/actor/avatar', 'verb' => 'GET'],
 		['name' => 'Local#globalAccountsSearch', 'url' => '/api/v1/global/accounts/search', 'verb' => 'GET'],
 
-<<<<<<< HEAD
 //		['name' => 'Local#documentsCache', 'url' => '/api/v1/documents/cache', 'verb' => 'POST'],
-=======
-		['name' => 'Local#search', 'url' => '/api/v1/search', 'verb' => 'GET'],
->>>>>>> 88f7a56a
 
-		['name' => 'Local#documentsCache', 'url' => '/api/v1/documents/cache', 'verb' => 'POST'],
+    ['name' => 'Local#search', 'url' => '/api/v1/search', 'verb' => 'GET'],
 
 		['name' => 'Queue#asyncForRequest', 'url' => CurlService::ASYNC_REQUEST_TOKEN, 'verb' => 'POST'],
 
