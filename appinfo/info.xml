<?xml version="1.0"?>
<info xmlns:xsi="http://www.w3.org/2001/XMLSchema-instance"
	  xsi:noNamespaceSchemaLocation="https://apps.nextcloud.com/schema/apps/info.xsd">
	<id>social</id>
	<name>Social</name>
	<summary>🎉 Nextcloud becomes part of the federated social networks!</summary>
	<description><![CDATA[

	** Disclaimer: this is an ALPHA version **

**🎉 Nextcloud becomes part of the federated social networks!**

**🙋 Find your friends:** No matter if they use Nextcloud, 🐘 Mastodon, 🇫 Friendica, and soon ✱ Diaspora, 👹 MediaGoblin and more – you can follow them!

**📜 Profile info:** No need to fill out more profiles – your info from Nextcloud will be used and extended.

**👐 Own your posts:** Everything you post stays on your Nextcloud!

**🕸 Open standards:** We use the established ActivityPub standard!
	]]></description>
	<version>0.1.0</version>
	<licence>agpl</licence>
	<author mail="maxence@artificial-owl.com">Maxence Lange</author>
	<author mail="jus@bitgrid.net">Julius Härtl</author>
	<author mail="hey@jancborchardt.net" homepage="https://jancborchardt.net">Jan-Christoph Borchardt</author>
	<namespace>Social</namespace>
	<category>social</category>
	<website>https://github.com/nextcloud/social</website>
	<bugs>https://github.com/nextcloud/social/issues</bugs>
	<repository type="git">https://github.com/nextcloud/social.git</repository>
	<screenshot>https://raw.githubusercontent.com/nextcloud/social/master/img/screenshot.png</screenshot>
	<dependencies>
		<nextcloud min-version="15" max-version="16"/>
	</dependencies>
<<<<<<< HEAD

	<repair-steps>
		<post-migration>
			<step>OCA\Social\Migration\CheckInstallation</step>
		</post-migration>
	</repair-steps>

	<navigations>
		<navigation>
			<name>Social</name>
			<route>social.Navigation.navigate</route>
			<order>6</order>
		</navigation>
	</navigations>
=======
>>>>>>> 3f9309be

	<background-jobs>
		<job>OCA\Social\Cron\Cache</job>
		<job>OCA\Social\Cron\Queue</job>
	</background-jobs>

	<commands>
		<command>OCA\Social\Command\CacheRefresh</command>
		<command>OCA\Social\Command\NoteCreate</command>
		<command>OCA\Social\Command\QueueStatus</command>
		<command>OCA\Social\Command\QueueProcess</command>
	</commands>

	<navigations>
		<navigation>
			<name>Social</name>
			<route>social.Navigation.navigate</route>
			<order>6</order>
		</navigation>
	</navigations>
</info><|MERGE_RESOLUTION|>--- conflicted
+++ resolved
@@ -32,23 +32,12 @@
 	<dependencies>
 		<nextcloud min-version="15" max-version="16"/>
 	</dependencies>
-<<<<<<< HEAD
 
 	<repair-steps>
 		<post-migration>
 			<step>OCA\Social\Migration\CheckInstallation</step>
 		</post-migration>
 	</repair-steps>
-
-	<navigations>
-		<navigation>
-			<name>Social</name>
-			<route>social.Navigation.navigate</route>
-			<order>6</order>
-		</navigation>
-	</navigations>
-=======
->>>>>>> 3f9309be
 
 	<background-jobs>
 		<job>OCA\Social\Cron\Cache</job>
